# Segmentation-PyTorch
## Installation

### Dependencies
torch\
torchsummary\
tensorboard\
opencv-python

### Clone the repository
```
git clone git@github.com:hoel-bagard/Segmentation-PyTorch.git --recurse-submodules
```

<<<<<<< HEAD
### Config files
=======
### Get some data and format it:

You need to split the data between two folders: "Train" and "Validation" (the names are hard coded). 
TODO: finish removing references to the classes.json to use only the data_config. In the meantime, the order of the 2 needs to match.
You then need to create a classes.json next to the Train and Validation folder, with the names of the classes (one per line). (see [here](https://github.com/hoel-bagard/Segmentation-PyTorch/wiki/Dataset-Preprocessing) for an example)

## Config files
>>>>>>> ce7c2064
In the config folder of this repo you will find two config template files. You need to copy them and remove the "_template" part.

### DataConfig
Contains most of the parameters regarding the data. Most of the values in the template can be kept as they are. But some things need to be set:
- The class names and colors for the dataset.
- The 3 paths usually need to be modified for each training (`DATA_PATH`, `CHECKPOINT_DIR` & `TB_DIR`). 

### ModelConfig
Contains the parameters that influence training. The default values should work fine, but you can try to tweak them to get better results.\
For the `MAX_EPOCHS` value, usually around 400 or 600 epochs is enough, you will need to train at least once to get an idea for your particular dataset.

### Get some data and format it:

The data for this project is on the NAS under:
- `A7_*****/<client_name>/2022_0128_5-Objects-Data/` 
- `A7_*****/<client_name>/20211207_見直しデータ`

#### Preprocessing
Stitch together the tiles with:
```
python utils/stitch.py <path to the dataset> <path to where the stiched images will be saved>
```
Example:
```
python utils/stitch.py ../data/20220128 ../out
```

#### Generate the masks
Generate RGB segmentation masks with (make sure the classes are set in the data config file):
```
python -m utils.create_segmentation_masks <path to the dataset> <path to where the stiched masks will be saved>
```
Example:
```
python -m utils.create_segmentation_masks ../data/20220128_Reviewed_OutsideOffice/ ../out
```

#### Split the data
You need to split the data between two folders: "Train" and "Validation" (the names are hard coded). You can either do it by hand, or modify the `utils/split_train_val.py` script to work on your dataset.


## Train
Once you have the environment all set up and your two config files ready, training an AI is straight forward. Just connect to the server of your choice (make sure the dependencies are installed) and run the following command: 
```
CUDA_VISIBLE_DEVICES=0 python train.py
```

Notes:
The whole code folder will be copied in the checkpoint directory, in order to always have code that goes with the checkpoints. This means that you should not put your virtualenv or checkpoint directory in the code folder.
`CUDA_VISIBLE_DEVICES` is used to select which GPU to use. Check that the one you plan to use is free before you use it by running the `nvidia-smi` command.

## Inference
Use `python inference.py --help` to see all the options. The `model_config.py` must correspond to the one used when training the checkpoint.

Example:
```
python inference.py checkpoints/train_120.pt  ../data/preprocessed_data/Validation -j ../data/tiled_data/classes.json  -ts 1024 1024 -s 256 256 -d
```
The tile size should ideally be the same as used to cut the image before training. The strides can be whatever (although smaller than the tile size is better^^).

## Misc
### Formating
The code is trying to follow diverse PEPs conventions (notably PEP8). To have a similar dev environment you can install the following packages (pacman is for arch-based linux distros):

```
sudo pacman -S flake8 python-flake8-docstrings
pip install pep8-naming flake8-import-order
```<|MERGE_RESOLUTION|>--- conflicted
+++ resolved
@@ -12,17 +12,7 @@
 git clone git@github.com:hoel-bagard/Segmentation-PyTorch.git --recurse-submodules
 ```
 
-<<<<<<< HEAD
-### Config files
-=======
-### Get some data and format it:
-
-You need to split the data between two folders: "Train" and "Validation" (the names are hard coded). 
-TODO: finish removing references to the classes.json to use only the data_config. In the meantime, the order of the 2 needs to match.
-You then need to create a classes.json next to the Train and Validation folder, with the names of the classes (one per line). (see [here](https://github.com/hoel-bagard/Segmentation-PyTorch/wiki/Dataset-Preprocessing) for an example)
-
 ## Config files
->>>>>>> ce7c2064
 In the config folder of this repo you will find two config template files. You need to copy them and remove the "_template" part.
 
 ### DataConfig
@@ -63,6 +53,8 @@
 #### Split the data
 You need to split the data between two folders: "Train" and "Validation" (the names are hard coded). You can either do it by hand, or modify the `utils/split_train_val.py` script to work on your dataset.
 
+TODO: finish removing references to the classes.json to use only the data_config. In the meantime, the order of the 2 needs to match.
+You then need to create a classes.json next to the Train and Validation folder, with the names of the classes (one per line). (see [here](https://github.com/hoel-bagard/Segmentation-PyTorch/wiki/Dataset-Preprocessing) for an example)
 
 ## Train
 Once you have the environment all set up and your two config files ready, training an AI is straight forward. Just connect to the server of your choice (make sure the dependencies are installed) and run the following command: 
