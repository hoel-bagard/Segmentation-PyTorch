import argparse
import sys
import time
import traceback
from functools import partial
from pathlib import Path
from subprocess import CalledProcessError

import albumentations
import cv2
import torch
from torch.optim.lr_scheduler import CosineAnnealingLR

import src.dataset.data_transformations as transforms
from config.data_config import get_data_config
from config.model_config import get_model_config
from src.dataset.danger_p_loader import (
    danger_p_load_data,
    danger_p_load_labels,
    danger_p_loader
)
from src.dataset.data_transformations_albumentations import albumentation_wrapper
from src.dataset.dataset_specific_fn import default_get_mask_path as get_mask_path
<<<<<<< HEAD
=======
from src.dataset.default_loader import default_load_data as load_data_fn
from src.dataset.default_loader import default_load_labels as load_labels_fn
from src.dataset.default_loader import default_loader as loader_fn
>>>>>>> ce7c2064
from src.losses import DiceBCELoss
from src.networks.build_network import build_model
from src.torch_utils.utils.batch_generator import BatchGenerator
from src.torch_utils.utils.classification_metrics import ClassificationMetrics
from src.torch_utils.utils.imgs_misc import denormalize_np
from src.torch_utils.utils.logger import create_logger
from src.torch_utils.utils.misc import get_dataclass_as_dict
from src.torch_utils.utils.prepare_folders import prepare_folders
from src.torch_utils.utils.ressource_usage import resource_usage
from src.torch_utils.utils.torch_summary import summary
from src.torch_utils.utils.trainer import Trainer
from src.utils.seg_tensorboard import SegmentationTensorBoard


def main():
    parser = argparse.ArgumentParser(description="Segmentation training")
    parser.add_argument("--limit", "-l", default=None, type=int, help="Limits the number of apparition of each class")
    parser.add_argument("--load_data", action="store_true", help="Loads all the videos into RAM")
    parser.add_argument("--name", type=str, default="Train",
                        help="Use it to know what a train is when using ps. Also name of the logger.")
    parser.add_argument("--verbose_level", "-v", choices=["debug", "info", "error"], default="info", type=str,
                        help="Logger level.")
    args = parser.parse_args()

    name: str = args.name
    verbose_level: str = args.verbose_level

    data_config = get_data_config()
    model_config = get_model_config()

    prepare_folders(data_config.TB_DIR if data_config.USE_TB else None,
                    data_config.CHECKPOINTS_DIR if data_config.USE_CHECKPOINTS else None,
                    repo_name="Segmentation-PyTorch",
                    extra_files=[Path("config/data_config.py"), Path("config/model_config.py")])
    log_dir = data_config.CHECKPOINTS_DIR / "print_logs" if data_config.USE_CHECKPOINTS else None
    logger = create_logger(name, log_dir=log_dir, verbose_level=verbose_level)
    logger.info("Finished preparing tensorboard and checkpoints folders.")

    torch.backends.cudnn.benchmark = True   # Makes training quite a bit faster

<<<<<<< HEAD
    train_data, train_labels = danger_p_loader(data_config.DATA_PATH / "Train",
                                               get_mask_path_fn=get_mask_path,
                                               limit=args.limit,
                                               load_data=args.load_data,
                                               data_preprocessing_fn=danger_p_load_data if args.load_data else None,
                                               labels_preprocessing_fn=danger_p_load_labels if args.load_data else None)
    logger.info("Train data loaded")

    val_data, val_labels = danger_p_loader(data_config.DATA_PATH / "Validation",
                                           get_mask_path_fn=get_mask_path,
                                           limit=args.limit,
                                           load_data=args.load_data,
                                           data_preprocessing_fn=danger_p_load_data if args.load_data else None,
                                           labels_preprocessing_fn=danger_p_load_labels if args.load_data else None)
=======
    train_data, train_labels = loader_fn(data_config.DATA_PATH / "Train",
                                         get_mask_path_fn=get_mask_path,
                                         limit=args.limit,
                                         load_data=args.load_data,
                                         data_preprocessing_fn=load_data_fn if args.load_data else None,
                                         labels_preprocessing_fn=load_labels_fn if args.load_data else None)
    logger.info("Train data loaded")

    val_data, val_labels = loader_fn(data_config.DATA_PATH / "Validation",
                                     get_mask_path_fn=get_mask_path,
                                     limit=args.limit,
                                     load_data=args.load_data,
                                     data_preprocessing_fn=load_data_fn if args.load_data else None,
                                     labels_preprocessing_fn=load_labels_fn if args.load_data else None)
>>>>>>> ce7c2064
    logger.info("Validation data loaded")

    # Data augmentation done on cpu.
    augmentation_pipeline = albumentation_wrapper(albumentations.Compose([
        albumentations.HorizontalFlip(p=0.5),
        albumentations.VerticalFlip(p=0.5),
        albumentations.RandomBrightnessContrast(brightness_limit=0.1, contrast_limit=0.1, p=0.5),
        albumentations.HueSaturationValue(hue_shift_limit=10, sat_shift_limit=15, val_shift_limit=10, p=0.5),
        albumentations.ShiftScaleRotate(scale_limit=0.05, rotate_limit=10, shift_limit=0.06, p=0.5,
                                        border_mode=cv2.BORDER_CONSTANT,  # cv2.BORDER_REFLECT_101
                                        value=0, mask_value=[1]+[0]*(data_config.OUTPUT_CLASSES-1)),
    ]))

    common_pipeline = albumentation_wrapper(albumentations.Compose([
        albumentations.Normalize(mean=model_config.MEAN, std=model_config.STD, max_pixel_value=255.0, p=1.0),
        albumentations.Resize(*model_config.IMAGE_SIZES, interpolation=cv2.INTER_LINEAR)
    ]))
    train_pipeline = transforms.compose_transformations((augmentation_pipeline, common_pipeline))

    with BatchGenerator(train_data,
                        train_labels,
                        model_config.BATCH_SIZE,
                        nb_workers=data_config.NB_WORKERS,
                        data_preprocessing_fn=load_data_fn if not args.load_data else None,
                        labels_preprocessing_fn=load_labels_fn if not args.load_data else None,
                        cpu_pipeline=train_pipeline,
                        gpu_pipeline=transforms.to_tensor(),
                        shuffle=True) as train_dataloader, \
        BatchGenerator(val_data,
                       val_labels,
                       model_config.BATCH_SIZE,
                       nb_workers=data_config.NB_WORKERS,
                       data_preprocessing_fn=load_data_fn if not args.load_data else None,
                       labels_preprocessing_fn=load_labels_fn if not args.load_data else None,
                       cpu_pipeline=common_pipeline,
                       gpu_pipeline=transforms.to_tensor(),
                       shuffle=False) as val_dataloader:

        print(f"\nLoaded {len(train_dataloader)} train data and",
              f"{len(val_dataloader)} validation data", flush=True)

        print("Building model. . .", end="\r")
        model = build_model(model_config.MODEL, data_config.OUTPUT_CLASSES, **get_dataclass_as_dict(model_config))

        logger.info(f"{'-'*24} Starting train {'-'*24}")
        logger.info("From command : " + ' '.join(sys.argv))
        logger.info(f"Input shape: {train_dataloader.data_shape}")
        logger.info("")
        logger.info("Using model:")
        for line in summary(model, train_dataloader.data_shape):
            logger.info(line)
        logger.info("")

        loss_fn = DiceBCELoss()
        optimizer = torch.optim.AdamW(model.parameters(), lr=model_config.LR, weight_decay=model_config.WEIGHT_DECAY)
        trainer = Trainer(model, loss_fn, optimizer, train_dataloader, val_dataloader)
        # scheduler = torch.optim.lr_scheduler.ExponentialLR(optimizer, gamma=model_config.LR_DECAY)
        scheduler = CosineAnnealingLR(optimizer, model_config.MAX_EPOCHS, eta_min=5e-6)
        # TODO: Try this https://github.com/rwightman/pytorch-image-models/blob/master/timm/scheduler/cosine_lr.py

        if data_config.USE_TB:
            metrics = ClassificationMetrics(model, train_dataloader, val_dataloader,
                                            data_config.LABEL_MAP, max_batches=10, segmentation=True)
            tensorboard = SegmentationTensorBoard(model,
                                                  data_config.TB_DIR,
                                                  metrics,
                                                  partial(denormalize_np, mean=model_config.MEAN, std=model_config.STD),
                                                  train_dataloader,
                                                  val_dataloader,
                                                  logger)

        best_loss = 1000
        last_checkpoint_epoch = 0
        train_start_time = time.time()
        try:
            for epoch in range(model_config.MAX_EPOCHS):
                epoch_start_time = time.perf_counter()
                print()  # logger doesn't handle \n super well
                logger.info(f"Epoch {epoch}/{model_config.MAX_EPOCHS}")

                epoch_loss = trainer.train_epoch()
                if data_config.USE_TB:
                    tensorboard.write_loss(epoch, epoch_loss)
                    tensorboard.write_lr(epoch, scheduler.get_last_lr()[0])

                if (epoch_loss < best_loss and data_config.USE_CHECKPOINTS and epoch >= data_config.RECORD_START
                        and (epoch - last_checkpoint_epoch) >= data_config.CHECKPT_SAVE_FREQ):
                    save_path = data_config.CHECKPOINTS_DIR / f"train_{epoch}.pt"
                    logger.info(f"\nLoss improved from {best_loss:.5e} to {epoch_loss:.5e},"
                                f"saving model to {save_path}")
                    best_loss, last_checkpoint_epoch = epoch_loss, epoch
                    torch.save(model.state_dict(), save_path)

                logger.info(f"Epoch loss: {epoch_loss:.5e}  -  Took {time.perf_counter() - epoch_start_time:.5f}s")

                # Validation and other metrics
                if epoch % data_config.VAL_FREQ == 0 and epoch >= data_config.RECORD_START:
                    # if data_config.USE_TB:
                    #     tensorboard.write_weights_grad(epoch)
                    with torch.no_grad():
                        validation_start_time = time.perf_counter()
                        epoch_loss = trainer.val_epoch()

                        if data_config.USE_TB:
                            print("Starting to compute TensorBoard metrics", end="\r", flush=True)
                            tensorboard.write_weights_grad(epoch)
                            tensorboard.write_loss(epoch, epoch_loss, mode="Validation")

                            # Metrics for the Train dataset
                            tensorboard.write_images(epoch)
                            tensorboard.write_metrics(epoch)
                            train_acc = metrics.get_avg_acc()

                            # Metrics for the Validation dataset
                            tensorboard.write_images(epoch, mode="Validation")
                            tensorboard.write_metrics(epoch, mode="Validation")
                            val_acc = metrics.get_avg_acc()

                            logger.info(f"Train accuracy: {train_acc:.3f}  -  Validation accuracy: {val_acc:.3f}")

                        logger.info(f"Validation loss: {epoch_loss:.5e}  -  "
                                    f"Took {time.perf_counter() - validation_start_time:.5f}s")
                scheduler.step()
        except KeyboardInterrupt:
            print("\n")
        except Exception as error:
            logger.error(''.join(traceback.format_exception(*sys.exc_info())))
            raise error

    if data_config.USE_TB:
        tensorboard.close_writers()

    train_stop_time = time.time()
    end_msg = f"Finished Training\n\tTraining time : {train_stop_time - train_start_time:.03f}s"
    try:
        memory_peak, gpu_memory = resource_usage()
        end_msg += f"\n\tRAM peak : {memory_peak // 1024} MB\n\tVRAM usage : {gpu_memory}"
    except CalledProcessError:
        pass
    logger.info(end_msg)


if __name__ == "__main__":
    main()<|MERGE_RESOLUTION|>--- conflicted
+++ resolved
@@ -14,19 +14,11 @@
 import src.dataset.data_transformations as transforms
 from config.data_config import get_data_config
 from config.model_config import get_model_config
-from src.dataset.danger_p_loader import (
-    danger_p_load_data,
-    danger_p_load_labels,
-    danger_p_loader
-)
+from src.dataset.danger_p_loader import danger_p_load_data as load_data_fn
+from src.dataset.danger_p_loader import danger_p_load_labels as load_labels_fn
+from src.dataset.danger_p_loader import danger_p_loader as loader_fn
 from src.dataset.data_transformations_albumentations import albumentation_wrapper
 from src.dataset.dataset_specific_fn import default_get_mask_path as get_mask_path
-<<<<<<< HEAD
-=======
-from src.dataset.default_loader import default_load_data as load_data_fn
-from src.dataset.default_loader import default_load_labels as load_labels_fn
-from src.dataset.default_loader import default_loader as loader_fn
->>>>>>> ce7c2064
 from src.losses import DiceBCELoss
 from src.networks.build_network import build_model
 from src.torch_utils.utils.batch_generator import BatchGenerator
@@ -67,22 +59,6 @@
 
     torch.backends.cudnn.benchmark = True   # Makes training quite a bit faster
 
-<<<<<<< HEAD
-    train_data, train_labels = danger_p_loader(data_config.DATA_PATH / "Train",
-                                               get_mask_path_fn=get_mask_path,
-                                               limit=args.limit,
-                                               load_data=args.load_data,
-                                               data_preprocessing_fn=danger_p_load_data if args.load_data else None,
-                                               labels_preprocessing_fn=danger_p_load_labels if args.load_data else None)
-    logger.info("Train data loaded")
-
-    val_data, val_labels = danger_p_loader(data_config.DATA_PATH / "Validation",
-                                           get_mask_path_fn=get_mask_path,
-                                           limit=args.limit,
-                                           load_data=args.load_data,
-                                           data_preprocessing_fn=danger_p_load_data if args.load_data else None,
-                                           labels_preprocessing_fn=danger_p_load_labels if args.load_data else None)
-=======
     train_data, train_labels = loader_fn(data_config.DATA_PATH / "Train",
                                          get_mask_path_fn=get_mask_path,
                                          limit=args.limit,
@@ -97,7 +73,6 @@
                                      load_data=args.load_data,
                                      data_preprocessing_fn=load_data_fn if args.load_data else None,
                                      labels_preprocessing_fn=load_labels_fn if args.load_data else None)
->>>>>>> ce7c2064
     logger.info("Validation data loaded")
 
     # Data augmentation done on cpu.
