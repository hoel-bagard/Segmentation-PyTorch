import argparse
from pathlib import Path
from shutil import get_terminal_size

import cv2


def main():
    parser = argparse.ArgumentParser("Cuts images and corresponding masks into small tiles")
    parser.add_argument("data_path", type=Path, help="Path to the dataset")
    parser.add_argument("output_path", type=Path, help="Output path")
    parser.add_argument("--tile_size", "-ts", nargs=2, default=[256, 256], type=int, help="Size of the tiles (w, h)")
    parser.add_argument("--stride", "-s", nargs=2, default=[100, 100], type=int, help="Strides (w, h)")
    args = parser.parse_args()

    data_path: Path = args.data_path
    output_path: Path = args.output_path

    output_path.mkdir(parents=True, exist_ok=True)
    tile_width, tile_height = args.tile_size
    stride_width, stride_height = args.stride

    exts = [".jpg", ".png"]
<<<<<<< HEAD
    img_path_list = list([p for p in data_path.rglob('*') if p.suffix in exts and "mask" not in str(p)])
    nb_imgs = len(img_path_list)
    for i, img_path in enumerate(img_path_list):
=======
    file_list = list([p for p in data_path.rglob('*') if p.suffix in exts and "mask" not in str(p)])
    nb_imgs = len(file_list)
    for i, img_path in enumerate(file_list):
>>>>>>> 93f23b19
        msg = f"Processing image {img_path.name} ({i+1}/{nb_imgs})"
        print(msg + ' ' * (get_terminal_size(fallback=(156, 38)).columns - len(msg)), end='\r')

        img_mask_path = Path(str(img_path.with_suffix('')) + "_mask.png")
        assert img_mask_path.exists(), f"\nMask for image {img_path} is missing"

        img = cv2.imread(str(img_path))
        height, width, _ = img.shape
        img_mask = cv2.imread(str(img_mask_path))
        assert img_mask.shape[0] == height and img_mask.shape[1] == width, (
            f"\nShape of the image and the mask do not match for image {img_path}")

        tile_index = 0
        for x in range(0, width-tile_width, stride_width):
            for y in range(0, height-tile_height, stride_height):
                tile = img[y:y+tile_height, x:x+tile_width]
                tile_mask = img_mask[y:y+tile_height, x:x+tile_width]

                rel_path = img_path.relative_to(data_path)
                new_tile_name = img_path.stem + '_' + str(tile_index).zfill(5) + img_path.suffix
                tile_path = output_path / rel_path.parent / new_tile_name
                tile_path.parent.mkdir(exist_ok=True, parents=True)
                cv2.imwrite(str(tile_path), tile)

<<<<<<< HEAD
                new_tile_mask_name = (''.join(img_mask_path.stem.split('_')[:-1])
                                      + '_' + str(tile_index).zfill(5) + "_mask.png")
=======
                new_tile_mask_name = img_mask_path.stem + '_' + str(tile_index).zfill(5) + img_mask_path.suffix
>>>>>>> 93f23b19
                tile_mask_path = output_path / rel_path.parent / new_tile_mask_name
                cv2.imwrite(str(tile_mask_path), tile_mask)

                tile_index += 1

    print("\nFinished tiling dataset")


if __name__ == "__main__":
    main()<|MERGE_RESOLUTION|>--- conflicted
+++ resolved
@@ -21,15 +21,9 @@
     stride_width, stride_height = args.stride
 
     exts = [".jpg", ".png"]
-<<<<<<< HEAD
-    img_path_list = list([p for p in data_path.rglob('*') if p.suffix in exts and "mask" not in str(p)])
-    nb_imgs = len(img_path_list)
-    for i, img_path in enumerate(img_path_list):
-=======
     file_list = list([p for p in data_path.rglob('*') if p.suffix in exts and "mask" not in str(p)])
     nb_imgs = len(file_list)
     for i, img_path in enumerate(file_list):
->>>>>>> 93f23b19
         msg = f"Processing image {img_path.name} ({i+1}/{nb_imgs})"
         print(msg + ' ' * (get_terminal_size(fallback=(156, 38)).columns - len(msg)), end='\r')
 
@@ -54,12 +48,8 @@
                 tile_path.parent.mkdir(exist_ok=True, parents=True)
                 cv2.imwrite(str(tile_path), tile)
 
-<<<<<<< HEAD
                 new_tile_mask_name = (''.join(img_mask_path.stem.split('_')[:-1])
                                       + '_' + str(tile_index).zfill(5) + "_mask.png")
-=======
-                new_tile_mask_name = img_mask_path.stem + '_' + str(tile_index).zfill(5) + img_mask_path.suffix
->>>>>>> 93f23b19
                 tile_mask_path = output_path / rel_path.parent / new_tile_mask_name
                 cv2.imwrite(str(tile_mask_path), tile_mask)
 
